<<<<<<< HEAD
# FAQ

## What is HACS?

HACS is an abbreviation of "Home Assistant Community Store".

Although "Store" is not "technically" correct, since nothing is sold, it's more like a marketplace? but "HACM" didn't have the same ring to it.

### Highlights of what HACS can do

- Help you discover new custom elements.
- Help you install (download) new custom elements.
- Help you keep track of your custom elements.

***

## Is this for hass.io only?

No, it's not.

You can use this on _any_ Home Assistant installation.

_Windows might have issues, but if you are running HA on Windows you are probably used to that._

***

## How does it work: Installation

When you install an element this is what's happening:

1. The local target directory(folder) is deleted.
1. A new local target directory is created.
1. All expected files are downloaded to that directory.
1. The files it downloads depends on the type.

### Files downloaded for `appdaemon`

_Everything under the first directory in `apps`_

The files are downloaded to `<config_dir>/appdaemon/apps/*`

### Files downloaded for `integrations`

_Everything under the first directory in `custom_components`_


The files are downloaded to `<config_dir>/custom_components/*`

### Files downloaded for `plugins`

_Every `.js` file in the source directory, this can be on the release page, the `dist` directory, or the root of the repository._

_If it's the `dist` directory, it will download **any** file in that directory (and sub directories)._

When a `.js` file is downloaded, a compressed `.gz` version of if will be created, this file (if it exist) will be served to the requester to save transfer size/time.
If you make local changes to a plugin in the `.js` file, delete the `.gz` variant to have HACS serve up that one.


The files are downloaded to `<config_dir>/www/community/*`

### Files downloaded for `python_script`

The first file under the `python_scripts` directory._

The files are downloaded to `<config_dir>/python_scripts/*`

### Files downloaded for `theme`

The first file under the `themes` directory._

The files are downloaded to `<config_dir>/themes/*`

For this to work you need to include the themes directory like this:

```yaml
frontend:
  themes: !include_dir_named themes
```

***

## How does it work: Upgrade

The same as installation.

***

## How can I install this.

Look at the [installation documentation.](../installation/manual/)

## Known limitations

- If you install/upgrade/remove or add a custom repository while the background task is running, do **not** restart Home Assistant until that task is done, if you do your action will not be saved.
=======
# FAQ

## What is HACS?

HACS is an abbreviation of "Home Assistant Community Store".

Although "Store" is not "technically" correct, since nothing is sold, it's more like a marketplace? but "HACM" didn't have the same ring to it.

### Highlights of what HACS can do

- Help you discover new custom elements.
- Help you install (download) new custom elements.
- Help you keep track of your custom elements.

***

## Is this for hass.io only?

No, it's not.

You can use this on _any_ Home Assistant installation.

_Windows might have issues, but if you are running HA on Windows you are probably used to that._

***

## How does it work: Installation

When you install an element this is what's happening:

1. The local target directory(folder) is deleted.
1. A new local target directory is created.
1. All expected files are downloaded to that directory.
1. The files it downloads depends on the type.

### Files downloaded for `appdaemon`

_Everything under the first directory in `apps`_

The files are downloaded to `<config_dir>/appdaemon/apps/*`

### Files downloaded for `integrations`

_Everything under the first directory in `custom_components`_


The files are downloaded to `<config_dir>/custom_components/*`

### Files downloaded for `plugins`

_Every `.js` file in the source directory, this can be on the release page, the `dist` directory, or the root of the repository._

_If it's the `dist` directory, it will download **any** file in that directory (and sub directories)._

When a `.js` file is downloaded, a compressed `.gz` version of if will be created, this file (if it exist) will be served to the requester to save transfer size/time.
If you make local changes to a plugin in the `.js` file, delete the `.gz` variant to have HACS serve up that one.


The files are downloaded to `<config_dir>/www/community/*`

### Files downloaded for `python_script`

The first file under the `python_scripts` directory._

The files are downloaded to `<config_dir>/python_scripts/*`

### Files downloaded for `theme`

The first file under the `themes` directory._

The files are downloaded to `<config_dir>/themes/*`

For this to work you need to include the themes directory like this:

```yaml
frontend:
  themes: !include_dir_merge_named themes
```

***

## How does it work: Upgrade

The same as installation.

***

## How can I install this.

Look at the [installation documentation.](../installation/manual/)

## Known limitations

- If you install/upgrade/remove or add a custom repository while the background task is running, do **not** restart Home Assistant until that task is done, if you do your action will not be saved.
>>>>>>> 54701388
<|MERGE_RESOLUTION|>--- conflicted
+++ resolved
@@ -1,4 +1,3 @@
-<<<<<<< HEAD
 # FAQ
 
 ## What is HACS?
@@ -92,100 +91,4 @@
 
 ## Known limitations
 
-- If you install/upgrade/remove or add a custom repository while the background task is running, do **not** restart Home Assistant until that task is done, if you do your action will not be saved.
-=======
-# FAQ
-
-## What is HACS?
-
-HACS is an abbreviation of "Home Assistant Community Store".
-
-Although "Store" is not "technically" correct, since nothing is sold, it's more like a marketplace? but "HACM" didn't have the same ring to it.
-
-### Highlights of what HACS can do
-
-- Help you discover new custom elements.
-- Help you install (download) new custom elements.
-- Help you keep track of your custom elements.
-
-***
-
-## Is this for hass.io only?
-
-No, it's not.
-
-You can use this on _any_ Home Assistant installation.
-
-_Windows might have issues, but if you are running HA on Windows you are probably used to that._
-
-***
-
-## How does it work: Installation
-
-When you install an element this is what's happening:
-
-1. The local target directory(folder) is deleted.
-1. A new local target directory is created.
-1. All expected files are downloaded to that directory.
-1. The files it downloads depends on the type.
-
-### Files downloaded for `appdaemon`
-
-_Everything under the first directory in `apps`_
-
-The files are downloaded to `<config_dir>/appdaemon/apps/*`
-
-### Files downloaded for `integrations`
-
-_Everything under the first directory in `custom_components`_
-
-
-The files are downloaded to `<config_dir>/custom_components/*`
-
-### Files downloaded for `plugins`
-
-_Every `.js` file in the source directory, this can be on the release page, the `dist` directory, or the root of the repository._
-
-_If it's the `dist` directory, it will download **any** file in that directory (and sub directories)._
-
-When a `.js` file is downloaded, a compressed `.gz` version of if will be created, this file (if it exist) will be served to the requester to save transfer size/time.
-If you make local changes to a plugin in the `.js` file, delete the `.gz` variant to have HACS serve up that one.
-
-
-The files are downloaded to `<config_dir>/www/community/*`
-
-### Files downloaded for `python_script`
-
-The first file under the `python_scripts` directory._
-
-The files are downloaded to `<config_dir>/python_scripts/*`
-
-### Files downloaded for `theme`
-
-The first file under the `themes` directory._
-
-The files are downloaded to `<config_dir>/themes/*`
-
-For this to work you need to include the themes directory like this:
-
-```yaml
-frontend:
-  themes: !include_dir_merge_named themes
-```
-
-***
-
-## How does it work: Upgrade
-
-The same as installation.
-
-***
-
-## How can I install this.
-
-Look at the [installation documentation.](../installation/manual/)
-
-## Known limitations
-
-- If you install/upgrade/remove or add a custom repository while the background task is running, do **not** restart Home Assistant until that task is done, if you do your action will not be saved.
->>>>>>> 54701388
+- If you install/upgrade/remove or add a custom repository while the background task is running, do **not** restart Home Assistant until that task is done, if you do your action will not be saved.
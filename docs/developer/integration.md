--- conflicted
+++ resolved
@@ -1,4 +1,3 @@
-<<<<<<< HEAD
 # Integration developers
 
 A good template to use as a reference is [blueprint](https://github.com/custom-components/blueprint)
@@ -81,88 +80,4 @@
 sidebar.parentNode.removeChild(sidebar);
 document.getElementsByClassName("col-md-9")[0].style['padding-left'] = "0";
 </script>
-=======
-# Integration developers
-
-A good template to use as a reference is [blueprint](https://github.com/custom-components/blueprint)
-
-## Requirements
-
-For a integration repository to be valid these are the requirements:
-
-### Repository structure
-
-- There is only one integration (one directory under `ROOT_OF_THE_REPO/custom_components/`) pr. repository (if you have more, only the first one will be managed.)
-- The integration (all the python files for it) are located under `ROOT_OF_THE_REPO/custom_components/INTEGRATION_NAME/`
-- There is only one integration (one directory under `ROOT_OF_THE_REPO/custom_components/`) per repository (if you have more, only the first one will be managed.)
-- The integration and all the python files for it are located under `ROOT_OF_THE_REPO/custom_components/INTEGRATION_NAME/`
-
-#### OK example:
-
-```text
-custom_components/awesome/__init_.py
-custom_components/awesome/sensor.py
-custom_components/awesome/manifest.json
-info.md
-README.md
-```
-
-#### Not OK example (1):
-
-```text
-awesome/__init_.py
-awesome/sensor.py
-awesome/manifest.json
-info.md
-README.md
-```
-
-#### Not OK example (2):
-
-```text
-__init_.py
-sensor.py
-manifest.json
-info.md
-README.md
-```
-
-### `manifest.json`
-
-In the integration directory, there is a [`manifest.json`](https://developers.home-assistant.io/docs/en/creating_integration_manifest.html) file.
-
-### GitHub releases (optional)
-
-#### If there are releases
-
-When installing/upgrading it will scan the content in the latest release.
-
-If there are multiple releases in the repository the user have some options to install a specific version.
-The choices will be the last 5 releases and the default branch.
-
-If you are using releases you can also set a minimum HA version in the `manifest.json` file, example:
-
-https://github.com/ludeeus/integration-hacs/blob/0.2.0/custom_components/integration-hacs/manifest.json
-
-```json
-{
-  "homeassistant": "0.96.0"
-}
-```
-
-If the user try to install this and the minimum HA requirement is not met, the user will receive a warning and it will block install/upgrade until HA is upgraded.
-
-![min_version](../images/min_version_warning.png)
-
-#### If there are no releases
-
-It will scan files in the branch marked as default.
-
-<!-- Disable sidebar -->
-<script>
-let sidebar = document.getElementsByClassName("col-md-3")[0];
-sidebar.parentNode.removeChild(sidebar);
-document.getElementsByClassName("col-md-9")[0].style['padding-left'] = "0";
-</script>
->>>>>>> 54701388
 <!-- Disable sidebar -->
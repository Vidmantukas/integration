"""Set up some common test helper things."""
# pytest: disable=protected-access
import asyncio
from dataclasses import asdict
from glob import iglob
import json
import logging
import os
import shutil
from typing import Any, Generator
from unittest.mock import MagicMock, patch

from homeassistant.auth.models import Credentials
from homeassistant.auth.providers.homeassistant import HassAuthProvider
from homeassistant.core import HomeAssistant
from homeassistant.runner import HassEventLoopPolicy
import pytest
import pytest_asyncio
from pytest_snapshot.plugin import Snapshot

from custom_components.hacs.base import HacsBase
from custom_components.hacs.repositories import (
    HacsAppdaemonRepository,
    HacsIntegrationRepository,
    HacsNetdaemonRepository,
    HacsPluginRepository,
    HacsPythonScriptRepository,
    HacsTemplateRepository,
    HacsThemeRepository,
)
from custom_components.hacs.utils.store import async_load_from_store

from tests.common import (
    IGNORED_BASE_FILES,
    REQUEST_CONTEXT,
    MockOwner,
    ProxyClientSession,
    ResponseMocker,
    WSClient,
    async_test_home_assistant,
    client_session_proxy,
    create_config_entry,
    dummy_repository_base,
    get_hacs,
    mock_storage as mock_storage,
    recursive_remove_key,
    safe_json_dumps,
    setup_integration as common_setup_integration,
)

# Set default logger
logging.basicConfig(level=logging.DEBUG)
if "GITHUB_ACTION" in os.environ:
    logging.basicConfig(
        format="::%(levelname)s:: %(message)s",
        level=logging.DEBUG,
    )

# All test coroutines will be treated as marked.
pytestmark = pytest.mark.asyncio

asyncio.set_event_loop_policy(HassEventLoopPolicy(False))
# Disable fixtures overriding our beautiful policy
asyncio.set_event_loop_policy = lambda policy: None

# Disable sleep in tests
_sleep = asyncio.sleep
asyncio.sleep = lambda _: _sleep(0)


@pytest.fixture(autouse=True)
def set_request_context(request: pytest.FixtureRequest):
    """Set request context for every test."""
    REQUEST_CONTEXT.set(request)


@pytest.fixture()
def connection():
    """Mock fixture for connection."""
    yield MagicMock()


@pytest.fixture
def hass_storage():
    """Fixture to mock storage."""
    with mock_storage() as stored_data:
        yield stored_data


@pytest.fixture(scope="session")
def event_loop():
    try:
        loop = asyncio.get_running_loop()
    except RuntimeError:
        loop = asyncio.new_event_loop()
    yield loop
    loop.close()


@pytest.fixture
def hass(event_loop, tmpdir):
    """Fixture to provide a test instance of Home Assistant."""

    def exc_handle(loop, context):
        """Handle exceptions by rethrowing them, which will fail the test."""
        if exception := context.get("exception"):
            exceptions.append(exception)
        orig_exception_handler(loop, context)

    exceptions: list[Exception] = []
    hass_obj = event_loop.run_until_complete(async_test_home_assistant(event_loop, tmpdir))
    orig_exception_handler = event_loop.get_exception_handler()
    event_loop.set_exception_handler(exc_handle)

    yield hass_obj

    event_loop.run_until_complete(hass_obj.async_stop(force=True))
    for ex in exceptions:
        raise ex
    shutil.rmtree(hass_obj.config.config_dir)


@pytest.fixture
def hacs(hass: HomeAssistant):
    """Fixture to provide a HACS object."""
    return get_hacs(hass)


@pytest.fixture
def repository(hacs):
    """Fixtrue for HACS repository object"""
    yield dummy_repository_base(hacs)


@pytest.fixture
def repository_integration(hacs):
    """Fixtrue for HACS integration repository object"""
    repository_obj = HacsIntegrationRepository(hacs, "test/test")
    yield dummy_repository_base(hacs, repository_obj)


@pytest.fixture
def repository_theme(hacs):
    """Fixtrue for HACS theme repository object"""
    repository_obj = HacsThemeRepository(hacs, "test/test")
    yield dummy_repository_base(hacs, repository_obj)


@pytest.fixture
def repository_plugin(hacs):
    """Fixtrue for HACS plugin repository object"""
    repository_obj = HacsPluginRepository(hacs, "test/test")
    yield dummy_repository_base(hacs, repository_obj)


@pytest.fixture
def repository_python_script(hacs):
    """Fixtrue for HACS python_script repository object"""
    repository_obj = HacsPythonScriptRepository(hacs, "test/test")
    yield dummy_repository_base(hacs, repository_obj)


@pytest.fixture
def repository_template(hacs):
    """Fixtrue for HACS template repository object"""
    repository_obj = HacsTemplateRepository(hacs, "test/test")
    yield dummy_repository_base(hacs, repository_obj)


@pytest.fixture
def repository_appdaemon(hacs):
    """Fixtrue for HACS appdaemon repository object"""
    repository_obj = HacsAppdaemonRepository(hacs, "test/test")
    yield dummy_repository_base(hacs, repository_obj)


@pytest.fixture
def repository_netdaemon(hacs):
    """Fixtrue for HACS netdaemon repository object"""
    repository_obj = HacsNetdaemonRepository(hacs, "test/test")
    yield dummy_repository_base(hacs, repository_obj)


class SnapshotFixture(Snapshot):
    async def assert_hacs_data(
        self,
        hacs: HacsBase,
        filename: str,
        additional: dict[str, Any] | None = None,
    ):
        pass


@pytest.fixture
<<<<<<< HEAD
def snapshots(snapshot: Snapshot) -> SnapshotFixture:
    """Fixture for a snapshot."""
    snapshot.snapshot_dir = "tests/snapshots"

    async def assert_hacs_data(
        hacs: HacsBase,
        filename: str,
        additional: dict[str, Any] | None = None,
    ):
        await hacs.data.async_force_write()
        downloaded = [
            f.replace(f"{hacs.core.config_path}", "/config")
            for f in iglob(f"{hacs.core.config_path}/**", recursive=True)
            if os.path.isfile(f)
        ]
        data = {}
        stored_data = await async_load_from_store(hacs.hass, "data")
        for key, value in stored_data["repositories"].items():
            data[key] = {}
            for entry in value:
                data[key][entry["id"]] = entry
        snapshot.assert_match(
            safe_json_dumps(
                recursive_remove_key(
                    {
                        "directory": sorted(f for f in downloaded if f not in IGNORED_BASE_FILES),
                        "data": data,
                        "hacs": {
                            "system": asdict(hacs.system),
                            "status": asdict(hacs.status),
                            "stage": hacs.stage,
                            "configuration": {
                                "experimental": hacs.configuration.experimental,
                                "debug": hacs.configuration.debug,
                                "dev": hacs.configuration.dev,
                            },
                        },
                        **(additional or {}),
                    },
                    ("last_fetched"),
                )
            ),
            filename,
        )

    snapshot.assert_hacs_data = assert_hacs_data
    return snapshot


@pytest_asyncio.fixture(autouse=True)
async def proxy_session(hass: HomeAssistant) -> Generator:
    """Fixture for a proxy_session."""
    mock_session = await client_session_proxy(hass)
    with patch(
        "homeassistant.helpers.aiohttp_client.async_get_clientsession", return_value=mock_session
    ), patch("scripts.data.generate_category_data.ClientSession", ProxyClientSession), patch(
        "aiohttp.ClientSession", ProxyClientSession
    ):
        yield
=======
def config_entry() -> ConfigEntry:
    """Fixture for a config entry."""
    args = {
        "version": 1,
        "domain": DOMAIN,
        "title": "",
        "data": {CONF_TOKEN: TOKEN},
        "source": "user",
        "options": {},
        "unique_id": "12345",
    }
    # Core 2024.1 added minor_version
    try:
        return ConfigEntry(**{**args, "minor_version": 0})
    except TypeError:
        return ConfigEntry(**args)
>>>>>>> 98a1f52a


@pytest_asyncio.fixture
async def ws_client(hass: HomeAssistant) -> WSClient:
    """Owner authenticated Websocket client fixture."""
    auth_provider = HassAuthProvider(hass, hass.auth._store, {"type": "homeassistant"})
    hass.auth._providers[(auth_provider.type, auth_provider.id)] = auth_provider
    owner = MockOwner.create(hass)

    credentials = Credentials(
        auth_provider_type=auth_provider.type,
        auth_provider_id=auth_provider.id,
        data={"username": "testadmin"},
    )

    await auth_provider.async_initialize()
    await hass.auth.async_link_user(owner, credentials)
    refresh_token = await hass.auth.async_create_refresh_token(
        owner, "https://hacs.xyz/testing", credential=credentials
    )

    return WSClient(hass, hass.auth.async_create_access_token(refresh_token))


@pytest.fixture()
def response_mocker() -> ResponseMocker:
    """Mock fixture for responses."""
    yield ResponseMocker()


@pytest_asyncio.fixture(autouse=True)
async def setup_integration(hass: HomeAssistant) -> None:
    config_entry = create_config_entry(
        options={
            "experimental": True,
            "appdaemon": True,
            "netdaemon": True,
        }
    )
    await common_setup_integration(hass, config_entry)
    yield
    await hass.config_entries.async_remove(config_entry.entry_id)


def pytest_sessionfinish(session: pytest.Session, exitstatus: int):
    response_mocker = ResponseMocker()
    calls = {}
    if session.config.args[0] != "tests" or exitstatus != 0:
        return

    for call in response_mocker.calls:
        if (_test_caller := call.get("_test_caller")) is None:
            continue
        if _test_caller not in calls:
            calls[_test_caller] = {}
        if (url := call.get("url")) not in calls[_test_caller]:
            calls[_test_caller][url] = 0
        calls[_test_caller][url] += 1

    if session.config.option.snapshot_update:
        with open("tests/output/proxy_calls.json", mode="w", encoding="utf-8") as file:
            file.write(safe_json_dumps(calls))
            return

    with open("tests/output/proxy_calls.json", encoding="utf-8") as file:
        current = json.load(file)
        if current != calls:
            raise AssertionError("API calls have changed, please run scripts/snapshot-update")<|MERGE_RESOLUTION|>--- conflicted
+++ resolved
@@ -191,8 +191,6 @@
         pass
 
 
-@pytest.fixture
-<<<<<<< HEAD
 def snapshots(snapshot: Snapshot) -> SnapshotFixture:
     """Fixture for a snapshot."""
     snapshot.snapshot_dir = "tests/snapshots"
@@ -252,24 +250,6 @@
         "aiohttp.ClientSession", ProxyClientSession
     ):
         yield
-=======
-def config_entry() -> ConfigEntry:
-    """Fixture for a config entry."""
-    args = {
-        "version": 1,
-        "domain": DOMAIN,
-        "title": "",
-        "data": {CONF_TOKEN: TOKEN},
-        "source": "user",
-        "options": {},
-        "unique_id": "12345",
-    }
-    # Core 2024.1 added minor_version
-    try:
-        return ConfigEntry(**{**args, "minor_version": 0})
-    except TypeError:
-        return ConfigEntry(**args)
->>>>>>> 98a1f52a
 
 
 @pytest_asyncio.fixture
